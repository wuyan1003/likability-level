--- conflicted
+++ resolved
@@ -7,21 +7,22 @@
 from astrbot.api.star import Context, Star, register
 from astrbot.api.provider import LLMResponse, ProviderRequest 
 from astrbot.api import AstrBotConfig 
+from astrbot.api import AstrBotConfig 
 
 class FavorManager:
     DATA_PATH = Path("data/FavorSystem")  #文件存储路径
 
-<<<<<<< HEAD
     def __init__(self, config: AstrBotConfig): 
         self.DATA_PATH.mkdir(parents=True, exist_ok=True)
         self.config = config 
-=======
-    def __init__(self, config: AstrBotConfig):  # 修改：接收config参数
-        self.DATA_PATH.mkdir(parents=True, exist_ok=True)
-        self.config = config  # 保存配置
->>>>>>> 4a4434d9
         self._refresh_all_data()
         self.low_counter = self._load_data("low_counter.json")
+
+        # 从配置获取参数
+        self.black_threshold = config.get("black_threshold", 3)
+        self.min_favor_value = config.get("min_favor_value", -30)
+        self.max_favor_value = config.get("max_favor_value", 149)
+        self.black_favor_limit = config.get("black_favor_limit", -20)
 
         # 从配置获取参数
         self.black_threshold = config.get("black_threshold", 3)
@@ -71,12 +72,18 @@
 
         # 使用配置的上下限
         current = max(self.min_favor_value, min(self.max_favor_value, current))
+        # 使用配置的上下限
+        current = max(self.min_favor_value, min(self.max_favor_value, current))
         self.favor_data[user_id] = current
         self._save_data(self.favor_data, "favor_data.json")
 
+        # 使用配置的拉黑条件
+        if current <= self.black_favor_limit and self.low_counter.get(user_id, 0) >= self.black_threshold:
         # 使用配置的拉黑条件
         if current <= self.black_favor_limit and self.low_counter.get(user_id, 0) >= self.black_threshold:
             current_blacklist = self._load_data("blacklist.json")
+            if user_id not in current_blacklist:
+                current_blacklist[user_id] = True
             if user_id not in current_blacklist:
                 current_blacklist[user_id] = True
                 self._save_data(current_blacklist, "blacklist.json")
@@ -92,16 +99,11 @@
         else: return "挚爱"
 
 @register("FavorSystem", "wuyan1003", "好感度管理", "0.2.1")
+@register("FavorSystem", "wuyan1003", "好感度管理", "0.2.1")
 class FavorPlugin(Star):
-<<<<<<< HEAD
     def __init__(self, context: Context, config: AstrBotConfig):
         super().__init__(context)
         self.config = config 
-=======
-    def __init__(self, context: Context, config: AstrBotConfig):  # 修改：添加config参数
-        super().__init__(context)
-        self.config = config  # 保存配置到实例
->>>>>>> 4a4434d9
         self.manager = FavorManager(config) 
         
         @filter.on_llm_request() 
@@ -133,21 +135,35 @@
         level = self.manager.get_favor_level(favor)
         yield event.plain_result(f"当前好感度：{favor} ({level})")
 
+    # 使用配置的管理员
     # 使用配置的管理员
     @filter.command("管理")
     async def admin_control(self, event: AstrMessageEvent, cmd: str, target: str = None, value: int = None):
         admins = self._parse_admins()
         if str(event.get_sender_id()) not in admins:
+        admins = self._parse_admins()
+        if str(event.get_sender_id()) not in admins:
             yield event.plain_result("⚠️ 你没有权限执行此操作")
             event.stop_event()
             return
         
+        
         target = str(target).strip() if target else None
         self.manager._refresh_all_data()
 
         try:
             if cmd == "好感度":
+            if cmd == "好感度":
                 data = json.dumps(self.manager.favor_data, indent=2, ensure_ascii=False)
+                yield event.plain_result(f"好感度用户数据：\n{data}")
+            
+            elif cmd == "黑名单":
+                data = json.dumps(self.manager.blacklist, indent=2, ensure_ascii=False)
+                yield event.plain_result(f"黑名单用户：\n{data}")
+            
+            elif cmd == "白名单":
+                data = json.dumps(self.manager.whitelist, indent=2, ensure_ascii=False)
+                yield event.plain_result(f"白名单用户：\n{data}")
                 yield event.plain_result(f"好感度用户数据：\n{data}")
             
             elif cmd == "黑名单":
@@ -163,6 +179,7 @@
                 self.manager.favor_data[target] = clamped_value
                 self.manager._save_data(self.manager.favor_data, "favor_data.json")
                 yield event.plain_result(f"✅ 用户 {target} 好感度已设为 {clamped_value}")
+
 
             # 黑名单管理
             elif cmd == "加入黑名单" and target:
@@ -218,6 +235,12 @@
             return [x.strip() for x in admins.split(",")]
         return [str(x) for x in admins]
 
+    def _parse_admins(self):
+        admins = self.config.get("admins_id", [])
+        if isinstance(admins, str):
+            return [x.strip() for x in admins.split(",")]
+        return [str(x) for x in admins]
+
 async def terminate(self):
         self.manager._save_data(self.manager.favor_data, "favor_data.json")
         self.manager._save_data(self.manager.blacklist, "blacklist.json")
